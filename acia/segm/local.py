--- conflicted
+++ resolved
@@ -1,10 +1,3 @@
-<<<<<<< HEAD
-import numpy as np
-import tifffile
-import cv2
-
-from acia.base import ImageSequenceSource, Overlay, Contour, RoISource, BaseImage
-=======
 """ Local segmentation functionality dealing with files from HDD.
 """
 
@@ -14,11 +7,10 @@
 
 import cv2
 import numpy as np
->>>>>>> 0722f0a2
 import roifile
 import tifffile
 
-from acia.base import Contour, ImageSequenceSource, Overlay, RoISource
+from acia.base import Contour, ImageSequenceSource, Overlay, RoISource, BaseImage
 
 
 def prepare_image(image, normalize_image=True):
@@ -73,22 +65,11 @@
 
 
 class LocalImageSource(ImageSequenceSource):
-<<<<<<< HEAD
     def __init__(self, image):
         self.image = image
 
     def __get_image(self):
         return self.image
-=======
-    """Source for local single image file (e.g. png)"""
-
-    def __init__(self, file_path: str, normalize_image=True):
-        self.file_path = file_path
-        self.normalize_image = normalize_image
-
-        if not osp.isfile(self.file_path):
-            logging.warning("File %s does not exist!", self.file_path)
->>>>>>> 0722f0a2
 
     def __iter__(self):
         yield self.__get_image()
