--- conflicted
+++ resolved
@@ -1,17 +1,10 @@
 from typing import List
 from omero.gateway import ImageWrapper, DatasetWrapper, ProjectWrapper, BlitzGateway
 import omero
-<<<<<<< HEAD
 import numpy as np
 from acia.segm.omero.storer import OmeroSequenceSource
 import cv2
 from PIL import ImageFont, ImageDraw, Image
-=======
-from storer import OmeroSequenceSource
-import numpy as np
-import cv2
-from PIL import Image, ImageDraw, ImageFont
->>>>>>> ea2858ee
 
 
 def getImage(conn: BlitzGateway, imageId: int) -> ImageWrapper:
