--- conflicted
+++ resolved
@@ -2,14 +2,10 @@
 
 __author__ = """Johannes Seiffarth"""
 __email__ = 'j.seiffarth@fz-juelich.de'
-<<<<<<< HEAD
-__version__ = '0.2.24'
+__version__ = '0.2.25'
 
 
 from pint import UnitRegistry
 ureg = UnitRegistry()
 Q_ = ureg.Quantity
-U_ = ureg.Unit
-=======
-__version__ = '0.2.25'
->>>>>>> 8dcd2d46
+U_ = ureg.Unit