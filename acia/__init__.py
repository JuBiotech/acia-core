"""Top-level package for AutomatedCellularImageAnalysis."""

__author__ = """Johannes Seiffarth"""
__email__ = 'j.seiffarth@fz-juelich.de'
<<<<<<< HEAD
__version__ = '0.2.25'


from pint import UnitRegistry
ureg = UnitRegistry()
Q_ = ureg.Quantity
U_ = ureg.Unit
=======
__version__ = '0.2.26'
>>>>>>> f38f920d
<|MERGE_RESOLUTION|>--- conflicted
+++ resolved
@@ -2,14 +2,10 @@
 
 __author__ = """Johannes Seiffarth"""
 __email__ = 'j.seiffarth@fz-juelich.de'
-<<<<<<< HEAD
-__version__ = '0.2.25'
+__version__ = '0.2.26'
 
 
 from pint import UnitRegistry
 ureg = UnitRegistry()
 Q_ = ureg.Quantity
-U_ = ureg.Unit
-=======
-__version__ = '0.2.26'
->>>>>>> f38f920d
+U_ = ureg.Unit