"""Module for general visualization functionality
"""

from __future__ import annotations

import logging
from datetime import timedelta
from pathlib import Path

import cv2
import moviepy.editor as mpy
import networkx as nx
import numpy as np
import pint
from matplotlib import font_manager
from PIL import Image, ImageDraw, ImageFont
from tqdm.auto import tqdm

from acia import ureg
from acia.base import BaseImage, ImageSequenceSource, Overlay
from acia.segm.local import InMemorySequenceSource, LocalImage

from .utils import strfdelta

# loda the deja vu sans default font
default_font = font_manager.findfont("DejaVu Sans")


def draw_scale_bar(
    image_iterator,
    xy_position: tuple[int, int],
    size_of_pixel,
    bar_width,
    bar_height,
    color=(255, 255, 255),
    font_size=25,
    font_path=default_font,
    background_color=None,
    background_margin_pixel=3,
):
    """Draws a scale bar on all images of an image sequence or iterable image array

    Args:
        image_iterator: image sequence or iterator over images
        xy_position (tuple[int, int]): lower left xy position of the scale bar
        size_of_pixel (_type_): metric size of a pixel (e.g. 0.007 * ureg.micrometer)
        bar_width (_type_): width of the scale bar (e.g. 5 * ureg.micrometer)
        short_title (str, optional): Short title of the unit to be displayed. Defaults to "μm".
        color (tuple, optional): Color of scale bar and text. Defaults to (255, 255, 255).
        font_size (int, optional): text font size. Defaults to 25.
        font_path (str, optional): text font. Defaults to "/usr/share/fonts/truetype/dejavu/DejaVuSerif.ttf".
        background_color: color for a potential background rectangle (e.g. (0, 0, 0)). Defaults to None (no background drawn).
        background_margin_pixel: pixels of margin for the background rectangle

    Yields:
        np.ndarray | LocalImage: Image in numpy format or LocalImage (depending on the input format)
    """

    # create pint quantities (values and units)
    bar_width = ureg.Quantity(bar_width)
    bar_height = ureg.Quantity(bar_height)
    size_of_pixel = ureg.Quantity(size_of_pixel)

    # load font
    font = ImageFont.truetype(font_path, font_size)

    # compute width and height of the scale bar in pixels (we need to round here)
    bar_pixel_width = int(
        np.round((bar_width / size_of_pixel).to_base_units().magnitude)
    )
    bar_pixel_height = int(
        np.round((bar_height / size_of_pixel).to_base_units().magnitude)
    )

    # extract position
    xstart, ystart = xy_position

    for image in image_iterator:

        # do we have a wrapped image?
        is_wrapped = isinstance(image, BaseImage)

        # unwrap if necessary
        if is_wrapped:
            image = image.raw

        # compute text size
        text = f"{bar_width:~P}"
        img_pil = Image.fromarray(image)
        draw = ImageDraw.Draw(img_pil)

        # get size of text
        left, top, right, bottom = draw.textbbox((xstart, ystart), text, font=font)

        text_width = right - left
        text_height = bottom - top

        if background_color:
            cv2.rectangle(
                image,
                (xstart - background_margin_pixel, ystart + background_margin_pixel),
                (
                    xstart + bar_pixel_width + background_margin_pixel,
                    ystart
                    - text_height
                    - bar_pixel_height
                    - 5
                    - background_margin_pixel,
                ),
                background_color,
                -1,
            )

        # draw scale bar
        cv2.rectangle(
            image,
            (xstart, ystart),
            (xstart + bar_pixel_width, ystart - bar_pixel_height),
            (255, 255, 255),
            -1,
        )

        img_pil = Image.fromarray(image)
        draw = ImageDraw.Draw(img_pil)

        # draw text centered and with distance to the scale bar
        draw.text(
            (
                xstart + bar_pixel_width / 2 - text_width / 2,
                ystart - text_height - bar_pixel_height - 10,
            ),
            text,
            fill=color,
            font=font,
        )

        # convert PIL image back to numpy
        image = np.array(img_pil)

        # do the image wrapping
        if is_wrapped:
            yield LocalImage(image)
        else:
            yield image


def draw_time(
    image_iterator,
    xy_position,
    time_step,
    color=(255, 255, 255),
    font_size=25,
    font_path=default_font,
    background_color=None,
    background_margin_pixel=3,
):
    """Draw time onto images

    Args:
        image_iterator (_type_): image sequence or iterator over images
        xy_position (tuple[int, int]): lower left xy position of the time text
        time_step (_type_): time step between images (e.g. 15 * ureg.minute or "15 minute")
        color (_type): Color of the time text. Defaults to (255, 255, 255) which is white.
        font_size (int, optional): text font size. Defaults to 25.
        font_path (str, optional): text font. Defaults to "/usr/share/fonts/truetype/dejavu/DejaVuSerif.ttf".
        background_color: color for a potential background rectangle (e.g. (0, 0, 0)). Defaults to None (no background drawn).
        background_margin_pixel: pixels of margin for the background rectangle

    Yields:
        _type_: _description_
    """

    time_step = ureg.Quantity(time_step)

    # load font
    font = ImageFont.truetype(font_path, font_size)

    for frame, image in enumerate(image_iterator):

        # do we have a wrapped image?
        is_wrapped = isinstance(image, BaseImage)

        # unwrap if necessary
        if is_wrapped:
            image = image.raw

        # convert to pillow image
        pil_image = Image.fromarray(image)
        draw = ImageDraw.Draw(pil_image)

        # extract time in hours and minutes
        time = (frame * time_step).to(ureg.hour)
        hours = int(np.floor(time.magnitude))
        minutes = int(np.round((time - hours * ureg.hour).to("minute").magnitude))

        time_text = f"Time: {hours:2d}:{minutes:02d} h"

        if background_color:
            # get size of text
            left, top, right, bottom = draw.textbbox(xy_position, time_text, font=font)

            text_width = right - left
            text_height = bottom - top

            x, y = xy_position

            cv2.rectangle(
                image,
                (x - background_margin_pixel, y - background_margin_pixel),
                (
                    x + text_width + background_margin_pixel,
                    y + text_height + background_margin_pixel + 5,
                ),
                background_color,
                -1,
            )

            # convert to pillow image
            pil_image = Image.fromarray(image)
            draw = ImageDraw.Draw(pil_image)

        # draw on image
        draw.text(xy_position, time_text, fill=color, font=font)

        # convert PIL image back to numpy
        image = np.array(pil_image)

        # do the image wrapping
        if is_wrapped:
            yield LocalImage(image)
        else:
            yield image


class VideoExporter:
    """
    Wrapper for opencv video writer. Simplifies usage
    """

    def __init__(self, filename, framerate, codec="MJPG"):
        self.filename = filename
        self.framerate = framerate
        self.out = None
        self.frame_height = None
        self.frame_width = None
        self.codec = codec

    def __del__(self):
        if self.out:
            self.close()

    def write(self, image):
        height, width = image.shape[:2]
        if self.out is None:
            self.frame_height, self.frame_width = image.shape[:2]
            self.out = cv2.VideoWriter(
                self.filename,
                cv2.VideoWriter_fourcc(*self.codec),
                self.framerate,
                (self.frame_width, self.frame_height),
            )
        if self.frame_height != height or self.frame_width != width:
            logging.warning(
                "You add images of different resolution to the VideoExporter. This may cause problems (e.g. black video output)!"
            )
        self.out.write(image)

    def close(self):
        if self.out:
            self.out.release()
            self.out = None

    def __enter__(self):
        return self

    def __exit__(self, type, value, traceback):
        if self.out is None:
            logging.warning(
                "Closing video writer without any images written and no video output generated! Did you forget to write the images="
            )
        self.close()


class VideoExporter2:
    """
    Wrapper for opencv video writer. Simplifies usage
    """

    def __init__(
        self, filename: Path, framerate: int, codec="mjpeg", ffmpeg_params=None
    ):
        self.filename = Path(filename)
        self.framerate = framerate
        self.codec = codec

        if ffmpeg_params is None:
            ffmpeg_params = []

        self.ffmpeg_params = ffmpeg_params

        self.images = []

    @staticmethod
    def default_vp9(
        filename: Path,
        framerate: int,
    ):
        ffmpeg_params = ["-crf", "30", "-b:v", "0", "-speed", "1"]
        return VideoExporter2(
            filename, framerate, codec="libvpx-vp9", ffmpeg_params=ffmpeg_params
        )

    @staticmethod
    def fast_vp9(
        filename: Path,
        framerate: int,
    ):
        ffmpeg_params = ["-crf", "35", "-b:v", "0", "-speed", "3"]
        return VideoExporter2(
            filename, framerate, codec="libvpx-vp9", ffmpeg_params=ffmpeg_params
        )

    @staticmethod
    def default_h264(
        filename: Path,
        framerate: int,
    ):
        ffmpeg_params = ["-crf", "30", "-preset", "fast"]
        return VideoExporter2(
            filename, framerate, codec="libx264", ffmpeg_params=ffmpeg_params
        )

    @staticmethod
    def default_h265(filename: Path, framerate: int):
        ffmpeg_params = ["-crf", "26", "-preset", "fast"]
        return VideoExporter2(
            filename, framerate, codec="libx265", ffmpeg_params=ffmpeg_params
        )

    @staticmethod
    def default_mjpg(filename: Path, framerate: int):
        ffmpeg_params = []
        return VideoExporter2(
            filename, framerate, codec="mjpeg", ffmpeg_params=ffmpeg_params
        )

    # av1 not yet supported
    #    @staticmethod
    #    def default_av1(filename: Path, framerate: int, ffmpeg_params=["-crf", "26", "-preset", "2", "-strict", "2"]):
    #        return VideoExporter2(filename, framerate, codec="libaom-av1", ffmpeg_params=ffmpeg_params)

    def write(self, image):
        self.images.append(image)

    def close(self):
        if len(self.images) == 0:
            logging.warning(
                "Closing video writer without any images written and no video output generated! Did you forget to write the images?"
            )
        else:
            # do the video rendering
            clip = mpy.ImageSequenceClip(
                list(self.images),
                fps=self.framerate,
            )
            clip.write_videofile(
                str(self.filename.absolute()),
                codec=self.codec,
                ffmpeg_params=self.ffmpeg_params,
                # verbose=False,
                # logger=None,
            )
            self.images = []

    def __enter__(self):
        return self

    def __exit__(self, type, value, traceback):
        self.close()


def render_segmentation(
    imageSource: ImageSequenceSource,
    overlay: Overlay,
    cell_color=(255, 255, 0),
) -> ImageSequenceSource:
    """Render a video of the time-lapse including the segmentaiton information.

    Args:
        imageSource (ImageSequenceSource): Your time-lapse source object.
        Overlay ([type]): Your source of RoIs for the image (e.g. cells).
        cell_color: rgb color of the cell outlines
    """

    if overlay is None:
        # when we have no rois -> create iterator that always returns None
        def always_none():
            while True:
                yield None

        overlay = iter(always_none())

    images = []

    for image, frame_overlay in tqdm(
<<<<<<< HEAD
        zip(imageSource, overlay.timeIterator()), desc="Render cell segmentation..."
=======
        zip(imageSource, overlay.timeIterator()), "Render segmentation..."
>>>>>>> e578cf95
    ):
        # extract the numpy image
        if isinstance(image, BaseImage):
            image = image.raw
        elif isinstance(image, np.ndarray):
            pass
        else:
            raise Exception("Unsupported image type!")

        # copy image as we draw onto it
        image = np.copy(image)

        if len(image.shape) == 2:
            # convert to grayscale if needed
            image = np.stack((image,) * 3, axis=-1)

        if len(image.shape) != 3 or image.shape[2] != 3:
            logging.warning(
                "Your images are in the wrong shape! The shape of an image is %s but we need (height, width, 3)! This is likely to cause an error!",
                image.shape,
            )

        # Draw overlay
        if frame_overlay:
            image = frame_overlay.draw(image, cell_color)  # RGB format

        images.append(image)

    # return as sequence source again
    return InMemorySequenceSource(np.stack(images))


def render_cell_centers(
    image_source: ImageSequenceSource | np.ndarray,
    overlay: Overlay,
    center_color=(255, 255, 0),
    center_size=3,
) -> ImageSequenceSource:
    """Render a image sequence of the time-lapse with the cell centers.

    Args:
        imageSource (ImageSequenceSource): Your time-lapse source object.
        overlay (Overlay, optional): Your source of RoIs for the image (e.g. cells).
        center_color (tuple, optional): RGB color of the cell center circle. Defaults to (255, 255, 0).
        center_size (int, optional): Radius of the cell center circle (in pixels). Defaults to 3.

    Raises:
        ValueError: If we recognize unsupported image type or format

    Returns:
        ImageSequenceSource: The rendered image sequence
    """

    if overlay is None:
        # when we have no rois -> create iterator that always returns None
        def always_none():
            while True:
                yield None

        overlay = iter(always_none())

    images = []

    for image, frame_overlay in tqdm(
        zip(image_source, overlay.timeIterator()), desc="Render cell centers..."
    ):
        # extract the numpy image
        if isinstance(image, BaseImage):
            image = image.raw
        elif isinstance(image, np.ndarray):
            pass
        else:
            raise ValueError("Unsupported image type!")

        # copy image as we draw onto it
        image = np.copy(image)

        # Draw overlay
        if frame_overlay:

            # compute all centers
            centers = [cont.center for cont in frame_overlay]

            for center in centers:
                int_center = tuple(map(int, center))

                cv2.circle(image, int_center, center_size, center_color, -1)

        images.append(image)

    image_stack = np.stack(images)

    if isinstance(ImageSequenceSource, np.ndarray):
        # return as raw numpy stack
        return image_stack
    else:
        # return as sequence source again
        return InMemorySequenceSource(image_stack)


def render_tracking(
    image_source: ImageSequenceSource,
    overlay: Overlay,
    tracking_graph: nx.DiGraph,
) -> ImageSequenceSource:
    """Render the tracking to an image source

    Args:
        image_source (ImageSequenceSource): Image source
        overlay (Overlay): overla of cell detections (for center points)
        tracking_graph (nx.DiGraph): the tracking graph where every cell detection is a node in the graph.

    Returns:
        ImageSequenceSource: Rendered image source
    """

    images = []

    contour_lookup = {cont.id: cont for cont in overlay}

    for image, frame_overlay in tqdm(
<<<<<<< HEAD
        zip(image_source, overlay.timeIterator()), desc="Render cell tracking..."
=======
        zip(image_source, overlay.timeIterator()), desc="Render tracking..."
>>>>>>> e578cf95
    ):

        np_image = np.copy(image.raw)

        if len(image.shape) == 2:
            # convert to grayscale if needed
            np_image = np.stack((np_image,) * 3, axis=-1)

        if len(np_image.shape) != 3 or np_image.shape[2] != 3:
            logging.warning(
                "Your images are in the wrong shape! The shape of an image is %s but we need (height, width, 3)! This is likely to cause an error!",
                image.shape,
            )

        for cont in frame_overlay:
            if cont.id in tracking_graph.nodes:
                edges = tracking_graph.out_edges(cont.id)

                born = tracking_graph.in_degree(cont.id) == 0

                for edge in edges:
                    source = contour_lookup[edge[0]].center
                    target = contour_lookup[edge[1]].center

                    line_color = (255, 0, 0)  # rgb: red

                    if len(edges) > 1:
                        line_color = (0, 0, 255)  # bgr: blue

                    cv2.line(
                        np_image,
                        tuple(map(int, source)),
                        tuple(map(int, target)),
                        line_color,
                        thickness=3,
                    )

                    if born:
                        cv2.circle(
                            np_image,
                            tuple(map(int, source)),
                            3,
                            (203, 192, 255),
                            thickness=1,
                        )

                if len(edges) == 0:
                    cv2.rectangle(
                        np_image,
                        np.array(cont.center).astype(np.int32) - 2,
                        np.array(cont.center).astype(np.int32) + 2,
                        (203, 192, 255),
                    )

        images.append(np_image)

    return InMemorySequenceSource(images)


def render_video(
    image_source: ImageSequenceSource,
    filename: str,
    framerate: int,
    codec: str,
    ffmpeg_params: list[str] = None,
) -> None:
    """Render video

    Args:
        image_source (ImageSequenceSource): sequence of images
        filename (str): video filename
        framerate (int): framerate of the video
        codec (str): the codec for video encoding
    """

<<<<<<< HEAD
    with VideoExporter2(
        filename, framerate=framerate, codec=codec, ffmpeg_params=ffmpeg_params
    ) as ve:
        for im in tqdm(image_source, desc="Encoding video..."):
            ve.write(im.raw)


def render_scalebar(
    image_source: Overlay,
    xy_position: tuple[int, int],
    size_of_pixel: pint.Quantity,
    bar_width: pint.Quantity,
    bar_height: pint.Quantity,
    color=(255, 255, 255),
    font_size=25,
    font_path=default_font,
    background_color: tuple[int, int, int] = None,
    background_margin_pixel=3,
    show_text=True,
) -> ImageSequenceSource:
    """Draws a scale bar on all images of an image sequence or iterable image array

    Args:
        image_source (Overlay): image sequence or iterator over images
        xy_position (tuple[int, int]): lower left xy position of the scale bar
        size_of_pixel (pint.Quantity): metric size of a pixel (e.g. 0.007 * ureg.micrometer)
        bar_width (pint.Quantity): width of the scalebar (e.g. 5 * ureg.micrometer). Also the text over the bar.
        bar_height (pint.Quantity): height of the scalebar.
        color (tuple, optional): Color of the scalebar and text. Defaults to (255, 255, 255).
        font_size (int, optional): font size of the text. Defaults to 25.
        font_path (_type_, optional): path to the font. Defaults to default_font.
        background_color (tuple[int, int, int], optional): Color of the background. None draws no background. Defaults to None.
        background_margin_pixel (int, optional): Margin of the background box. Defaults to 3.
        show_text (bool, optional): If true shows the bar width as text above the bar. Defaults to True.

    Returns:
        ImageSequenceSource: Rendered image sequence
    """

    # create pint quantities (values and units)
    bar_width = ureg.Quantity(bar_width)
    bar_height = ureg.Quantity(bar_height)
    size_of_pixel = ureg.Quantity(size_of_pixel)

    # load font
    font = ImageFont.truetype(font_path, font_size)

    # compute width and height of the scale bar in pixels (we need to round here)
    bar_pixel_width = int(
        np.round((bar_width / size_of_pixel).to_base_units().magnitude)
    )
    bar_pixel_height = int(
        np.round((bar_height / size_of_pixel).to_base_units().magnitude)
    )

    # extract position
    xstart, ystart = xy_position

    images = []

    for image in tqdm(image_source, desc="Render scale bar..."):

        # do we have a wrapped image?
        is_wrapped = isinstance(image, BaseImage)

        # unwrap if necessary
        if is_wrapped:
            image = image.raw

        image = np.copy(image)

        # compute text size
        text = f"{bar_width:~P}"
        img_pil = Image.fromarray(image)
        draw = ImageDraw.Draw(img_pil)

        # get size of text
        left, top, right, bottom = draw.textbbox((xstart, ystart), text, font=font)

        text_width = right - left
        text_height = bottom - top

        if background_color:
            cv2.rectangle(
                image,
                (xstart - background_margin_pixel, ystart + background_margin_pixel),
                (
                    xstart + bar_pixel_width + background_margin_pixel,
                    ystart
                    - text_height
                    - bar_pixel_height
                    - 5
                    - background_margin_pixel,
                ),
                background_color,
                -1,
            )

        # draw scale bar
        cv2.rectangle(
            image,
            (xstart, ystart),
            (xstart + bar_pixel_width, ystart - bar_pixel_height),
            (255, 255, 255),
            -1,
        )

        if show_text:
            img_pil = Image.fromarray(image)
            draw = ImageDraw.Draw(img_pil)

            # draw text centered and with distance to the scale bar
            draw.text(
                (
                    xstart + bar_pixel_width / 2 - text_width / 2,
                    ystart - text_height - bar_pixel_height - 10,
                ),
                text,
                fill=color,
                font=font,
            )

            # convert PIL image back to numpy
            image = np.array(img_pil)

        images.append(image)

    # combine all images
    image_stack = np.stack(images)

    if isinstance(ImageSequenceSource, np.ndarray):
        # return as raw numpy stack
        return image_stack
    else:
        # return as sequence source again
        return InMemorySequenceSource(image_stack)


def render_time(
    image_source: ImageSequenceSource,
    xy_position: tuple[int],
    timepoints: list[pint.Quantity | timedelta],
    time_format="{H:02}h {M:02}m",
    color=(255, 255, 255),
    font_size=25,
    font_path=default_font,
    background_color: tuple[int, int, int] = None,
    background_margin_pixel=3,
) -> ImageSequenceSource:
    """Draw time onto images

    Args:
        image_source (ImageSequenceSource): image sequence of the time-lapse
        xy_position (tuple[int]): lower left xy position of the formatted time text
        timepoints (list[pint.Quantity  |  timedelta]): timepoints of the individual frames
        time_format (str, optional): Timeformat for rendering the time to the images. Defaults to "{H:02}h {M:02}m".
        color (tuple, optional): Color of the time text. Defaults to (255, 255, 255).
        font_size (int, optional): Fontsize of the time text. Defaults to 25.
        font_path (_type_, optional): Path to the rendering font. Defaults to default_font.
        background_color (tuple[int, int, int], optional): Color of the background box. None does not draw any background box. Defaults to None.
        background_margin_pixel (int, optional): Margin of the background box. Defaults to 3.

    Returns:
        ImageSequenceSource: Rendered image sequence
    """

    # load font
    font = ImageFont.truetype(font_path, font_size)

    images = []

    for image, timepoint in zip(tqdm(image_source, desc="Render time..."), timepoints):

        if isinstance(timepoint, pint.Quantity):
            timepoint = timedelta(seconds=float(timepoint.to(ureg.seconds).magnitude))

        # do we have a wrapped image?
        is_wrapped = isinstance(image, BaseImage)

        # unwrap if necessary
        if is_wrapped:
            image = image.raw

        image = np.copy(image)

        # convert to pillow image
        pil_image = Image.fromarray(image)
        draw = ImageDraw.Draw(pil_image)

        time_text = strfdelta(timepoint, fmt=time_format)

        if background_color:
            # get size of text
            left, top, right, bottom = draw.textbbox(xy_position, time_text, font=font)

            text_width = right - left
            text_height = bottom - top

            x, y = xy_position

            cv2.rectangle(
                image,
                (x - background_margin_pixel, y - background_margin_pixel),
                (
                    x + text_width + background_margin_pixel,
                    y + text_height + background_margin_pixel + 5,
                ),
                background_color,
                -1,
            )

            # convert to pillow image
            pil_image = Image.fromarray(image)
            draw = ImageDraw.Draw(pil_image)

        # draw on image
        draw.text(xy_position, time_text, fill=color, font=font)

        # convert PIL image back to numpy
        image = np.array(pil_image)

        images.append(image)

    # combine all images
    image_stack = np.stack(images)

    if isinstance(ImageSequenceSource, np.ndarray):
        # return as raw numpy stack
        return image_stack
    else:
        # return as sequence source again
        return InMemorySequenceSource(image_stack)
=======
    with VideoExporter2(str(filename), framerate=framerate, codec=codec) as ve:
        for im in image_source:

            image = im.raw

            if len(image.shape) == 2:
                # convert to grayscale if needed
                image = np.stack((image,) * 3, axis=-1)

            if len(image.shape) != 3 or image.shape[2] != 3:
                logging.warning(
                    "Your images are in the wrong shape! The shape of an image is %s but we need (height, width, 3)! This is likely to cause an error!",
                    image.shape,
                )

            ve.write(image)
>>>>>>> e578cf95
<|MERGE_RESOLUTION|>--- conflicted
+++ resolved
@@ -403,11 +403,7 @@
     images = []
 
     for image, frame_overlay in tqdm(
-<<<<<<< HEAD
         zip(imageSource, overlay.timeIterator()), desc="Render cell segmentation..."
-=======
-        zip(imageSource, overlay.timeIterator()), "Render segmentation..."
->>>>>>> e578cf95
     ):
         # extract the numpy image
         if isinstance(image, BaseImage):
@@ -529,11 +525,7 @@
     contour_lookup = {cont.id: cont for cont in overlay}
 
     for image, frame_overlay in tqdm(
-<<<<<<< HEAD
         zip(image_source, overlay.timeIterator()), desc="Render cell tracking..."
-=======
-        zip(image_source, overlay.timeIterator()), desc="Render tracking..."
->>>>>>> e578cf95
     ):
 
         np_image = np.copy(image.raw)
@@ -609,12 +601,24 @@
         codec (str): the codec for video encoding
     """
 
-<<<<<<< HEAD
     with VideoExporter2(
-        filename, framerate=framerate, codec=codec, ffmpeg_params=ffmpeg_params
+        str(filename), framerate=framerate, codec=codec, ffmpeg_params=ffmpeg_params
     ) as ve:
         for im in tqdm(image_source, desc="Encoding video..."):
-            ve.write(im.raw)
+
+            image = im.raw
+
+            if len(image.shape) == 2:
+                # convert to grayscale if needed
+                image = np.stack((image,) * 3, axis=-1)
+
+            if len(image.shape) != 3 or image.shape[2] != 3:
+                logging.warning(
+                    "Your images are in the wrong shape! The shape of an image is %s but we need (height, width, 3)! This is likely to cause an error!",
+                    image.shape,
+                )
+
+            ve.write(image)
 
 
 def render_scalebar(
@@ -841,22 +845,4 @@
         return image_stack
     else:
         # return as sequence source again
-        return InMemorySequenceSource(image_stack)
-=======
-    with VideoExporter2(str(filename), framerate=framerate, codec=codec) as ve:
-        for im in image_source:
-
-            image = im.raw
-
-            if len(image.shape) == 2:
-                # convert to grayscale if needed
-                image = np.stack((image,) * 3, axis=-1)
-
-            if len(image.shape) != 3 or image.shape[2] != 3:
-                logging.warning(
-                    "Your images are in the wrong shape! The shape of an image is %s but we need (height, width, 3)! This is likely to cause an error!",
-                    image.shape,
-                )
-
-            ve.write(image)
->>>>>>> e578cf95
+        return InMemorySequenceSource(image_stack)