""" Functionality for single-cell analysis """

from __future__ import annotations

import logging
import os
import shutil
from collections.abc import Iterable
from functools import reduce
from itertools import starmap
from multiprocessing import Pool
from pathlib import Path

import numpy as np
import pandas as pd
import papermill as pm
from numpy import ma
from pint._typing import UnitLike
from tqdm.auto import tqdm

from acia import Q_, U_
from acia.base import BaseImage, ImageSequenceSource, Overlay
from acia.utils import pairwise_distances

DEFAULT_UNIT_LENGTH = "micrometer"
DEFAULT_UNIT_AREA = "micrometer ** 2"


class PropertyExtractor:
    """Base class for single-cell property extractor"""

    def __init__(
        self, name: str, input_unit: UnitLike, output_unit: UnitLike | None = None
    ):
        self.name = name

        # try to parse input quantity
        self.input_unit = Q_(input_unit)
        if self.input_unit.dimensionless and isinstance(self.input_unit.magnitude, U_):
            # if we have no dimension and magnitude is unit -> we better go with a unit
            self.input_unit = U_(input_unit)
        if output_unit:
            # parse output unit
            self.output_unit = U_(output_unit)
        else:
            # no conversion if no output unit is specified
            self.output_unit = self.input_unit

        # test the conversion here
        self.output_unit.is_compatible_with(self.input_unit)

    def extract(self, overlay: Overlay, images: ImageSequenceSource, df: pd.DataFrame):
        """Extract the desired properties for a single contour

        Args:
            contour (Contour): contour for the qunatity
            overlay (Overlay): overlay containing all contours
            df (pd.DataFrame): DataFrame of properties so far

        Raises:
            NotImplementedError: Please implement this method
        """
        raise NotImplementedError()

    def convert(self, input: float | Q_) -> float:
        """Converts input to the specified output unit

        Args:
            input (float | Quantity): Input value

        Returns:
            float: the magnitude in the output unit
        """
        if isinstance(input, Q_):
            # 1. convert input to input unit
            # 2. scale with input unit
            # 3. convert to output unit
            return (
                (input.to(self.input_unit).magnitude * self.input_unit)
                .to(self.output_unit)
                .magnitude
            )
        else:
            # 1. scale input with input unit/quantity
            # 2. convert to output unit
            return (input * self.input_unit).to(self.output_unit).magnitude


class ExtractorExecutor:
    """Executor to extract a list of single-cell properties from segmentation and images"""

    def __init__(self) -> None:
        self.units = {}

    def execute(
        self, overlay: Overlay, images: list, extractors: list[PropertyExtractor] = None
    ):
        if extractors is None:
            extractors = []

        df = pd.DataFrame()
        for extractor in tqdm(extractors):
            print(f"Extracting: {extractor.name}...")
            result_df, units = extractor.extract(overlay, images, df)

            df = pd.concat([df, result_df], ignore_index=False, sort=False, axis=1)

            self.units.update(**units)

        return df


class AreaEx(PropertyExtractor):
    """Extract area for every contour"""

    def __init__(
        self,
        input_unit: UnitLike | None = DEFAULT_UNIT_AREA,
        output_unit: UnitLike | None = DEFAULT_UNIT_AREA,
    ):
        PropertyExtractor.__init__(
            self, "area", input_unit=input_unit, output_unit=output_unit
        )

    def extract(self, overlay: Overlay, images: ImageSequenceSource, df: pd.DataFrame):
        areas = []
        for cont in overlay:
            areas.append(self.convert(cont.area))

        return pd.DataFrame({self.name: areas}), {self.name: self.output_unit}


class LengthEx(PropertyExtractor):
    """Extracts width of cells based on the shorter edge of a minimum rotated bbox approximation"""

    def __init__(
        self,
        input_unit: UnitLike | None = DEFAULT_UNIT_LENGTH,
        output_unit: UnitLike | None = DEFAULT_UNIT_LENGTH,
    ):
        PropertyExtractor.__init__(
            self, "length", input_unit=input_unit, output_unit=output_unit
        )

    def extract(self, overlay: Overlay, images: ImageSequenceSource, df: pd.DataFrame):
        lengths = []
        for cont in overlay:
            lengths.append(
                self.convert(
                    # longer edge of minimum roated bbox
                    np.max(
                        pairwise_distances(
                            np.array(
                                cont.polygon.minimum_rotated_rectangle.exterior.coords
                            )
                        )
                    )
                )
            )

        return pd.DataFrame({self.name: lengths}), {self.name: self.output_unit}


class WidthEx(PropertyExtractor):
    """Extracts width of cells based on the shorter edge of a minimum rotated bbox approximation"""

    def __init__(
        self,
        input_unit: UnitLike | None = DEFAULT_UNIT_LENGTH,
        output_unit: UnitLike | None = DEFAULT_UNIT_LENGTH,
    ):
        PropertyExtractor.__init__(
            self, "width", input_unit=input_unit, output_unit=output_unit
        )

    def extract(self, overlay: Overlay, images: ImageSequenceSource, df: pd.DataFrame):
        """Extract width information for all contours"""
        widths = []
        for cont in overlay:
            widths.append(
                self.convert(
                    # shorter edge of bbox approximation
                    np.min(
                        # measure edge lengths of bbox approximation
                        pairwise_distances(
                            np.array(
                                # bbox approaximation
                                cont.polygon.minimum_rotated_rectangle.exterior.coords
                            )
                        )
                    )
                )
            )

        return pd.DataFrame({self.name: widths}), {self.name: self.output_unit}


class FrameEx(PropertyExtractor):
    """Extract the frame information for every contour"""

    def __init__(self):
        super().__init__("frame", 1)

    def extract(self, overlay: Overlay, images: ImageSequenceSource, df: pd.DataFrame):
        frames = []
        for cont in overlay:
            frames.append(self.convert(cont.frame))

        return pd.DataFrame({self.name: frames}), {self.name: self.output_unit}


class IdEx(PropertyExtractor):
    """Extract single-cell id for every contour"""

    def __init__(self):
        super().__init__("id", 1)

    def extract(self, overlay: Overlay, images: ImageSequenceSource, df: pd.DataFrame):
        ids = []
        for cont in overlay:
            ids.append(self.convert(cont.id))
        return pd.DataFrame({self.name: ids}), {self.name: self.output_unit}


class LabelEx(PropertyExtractor):
    """Extract single-cell label (from tracking) for every contour"""

    def __init__(self):
        super().__init__("label", 1)

    def extract(self, overlay: Overlay, images: ImageSequenceSource, df: pd.DataFrame):
        labels = []
        for cont in overlay:
            labels.append(self.convert(cont.label))
        return pd.DataFrame({self.name: labels}), {self.name: self.output_unit}


class TimeEx(PropertyExtractor):
    """Extract time information for every contour"""

    def __init__(self, input_unit: UnitLike, output_unit: UnitLike | None = "hour"):
        super().__init__("time", input_unit, output_unit)

    def extract(self, overlay: Overlay, images: ImageSequenceSource, df: pd.DataFrame):
        times = []
        for _, row in df.iterrows():
            times.append(self.convert(row["frame"]))

        return pd.DataFrame({self.name: times}), {self.name: self.output_unit}


class DynamicTimeEx(PropertyExtractor):
    """Extract time information for every contour when timepoints are not equi-distant"""

    def __init__(
        self,
        timepoints: list,
        relative=True,
        input_unit: UnitLike = "second",
        output_unit: UnitLike | None = "hour",
    ):
        super().__init__("time", input_unit, output_unit)

        if len(timepoints) == 0:
            raise ValueError("Need non-empty timepoint list")

        self.timepoints = np.array(timepoints)

        if relative:
            self.timepoints -= self.timepoints[0]

    def extract(self, overlay: Overlay, images: ImageSequenceSource, df: pd.DataFrame):

        # get the number of frames
        num_frames = np.unique(df["frame"])

        if len(self.timepoints) != len(num_frames):
            raise ValueError(
                f"Number of specified timepoints does not match with number of frames: {len(num_frames)=} vs. {len(self.timepoints)} timepoints"
            )

        times = []
        for _, row in df.iterrows():
            times.append(
                # convert to timepoint units
                self.convert(
                    # lookup frame timepoint
                    self.timepoints[row["frame"]]
                )
            )

        return pd.DataFrame({self.name: times}), {self.name: self.output_unit}


class PositionEx(PropertyExtractor):
    """Extract cell center information from image RoI detections"""

    def __init__(
        self,
        input_unit: UnitLike,
        output_unit: UnitLike | None = DEFAULT_UNIT_LENGTH,
    ):
        super().__init__("position", input_unit=input_unit, output_unit=output_unit)

    def extract(self, overlay: Overlay, images: ImageSequenceSource, df: pd.DataFrame):
        positions_x = []
        positions_y = []
        for cont in overlay:
            positions_x.append(self.convert(cont.center[0]))
            positions_y.append(self.convert(cont.center[1]))

        return pd.DataFrame({"position_x": positions_x, "position_y": positions_y}), {
            "position_x": self.output_unit,
            "position_y": self.output_unit,
        }


class FluorescenceEx(PropertyExtractor):
    """Extracting fluorescence properties from image sequence and RoI detections"""

    def __init__(
        self,
        channels,
        channel_names,
        summarize_operator=np.median,
        input_unit: UnitLike = "1",
        output_unit: UnitLike | None = "",
        parallel=6,
    ):
        super().__init__("Fluorescence", input_unit=input_unit, output_unit=output_unit)

        self.channels = channels
        self.channel_names = channel_names
        self.summarize_operator = summarize_operator
        self.parallel = parallel

        assert len(self.channels) == len(
            self.channel_names
        ), "Number of channels and number of channel names must comply"

    @staticmethod
    def extract_fluorescence(
        overlay: Overlay,
        image: BaseImage,
        channels: list[int],
        channel_names: list[str],
        summarize_operator,
    ):
        """Extract fluorescence information based on an overlay(segmentation) and corresponding image.

        Args:
            overlay (Overlay): Ovleray providing the image segmentation information
            image (BaseImage): the image itself
            channels (List[int]): list of channels (image channels) we want to investigate
            channel_names (List[str]): list of names for the channel results
            summarize_operator (_type_): summarizing operator, e.g. np.media, to compress all fluorescence values to a single one

        Returns:
            pd.DataFrame: pandas data frame containing columns of channel_names and the rows represent the extracted fluorescence
        """
        channel_values = [[] for _ in channels]

        for cont in overlay:
            for ch_id, channel in enumerate(channels):
                raw_image = image.get_channel(channel)

                height, width = raw_image.shape[:2]

                # draw cell mask
                roi_mask = cont.toMask(height=height, width=width)

                # create masked array
                masked_roi = ma.masked_array(raw_image, mask=~roi_mask)

                # compute fluorescence response
                value = summarize_operator(masked_roi.compressed())

                channel_values[ch_id].append(value)

        return pd.DataFrame(
            {channel_names[i]: channel_values[i] for i in range(len(channels))}
        )

    def extract(self, overlay: Overlay, images: ImageSequenceSource, df: pd.DataFrame):
        assert overlay.numFrames() == len(
            images
        ), "Please make sure that the frames in your overlay fit to the frames in your image source"

        def iterator(timeIterator):
            for i, overlay in enumerate(timeIterator):
                yield (
                    overlay,
                    images.get_frame(i),
                    self.channels,
                    self.channel_names,
                    self.summarize_operator,
                )

        result = None

        if self.parallel > 1:
            try:
                with Pool(self.parallel) as p:
                    result = p.starmap(
                        FluorescenceEx.extract_fluorescence,
                        iterator(overlay.timeIterator()),
                        chunksize=5,
                    )

            except Exception as e:
                logging.error(
                    "Parallel fluorescence extraction failed! Please run with 'parallel=1' to investigate the error!"
                )
                raise e

        else:
            result = starmap(
                FluorescenceEx.extract_fluorescence, iterator(overlay.timeIterator())
            )

        # concatenate all results
        result = reduce(lambda a, b: pd.concat([a, b], ignore_index=True), result)

        return result, {
            self.channel_names[i]: self.output_unit for i in range(len(self.channels))
        }


def scale(
    output_path: Path,
    analysis_script: Path | list[Path],
    image_ids: list[int],
    additional_parameters=None,
    exist_ok=False,
    execution_naming=lambda image_id: f"execution_{image_id}",
    exist_skip=False,
):
    """Scale an analysis notebook to several image sequences

    **Hint:** the analysis script should only use absolute paths as the file is copied and executed in another folder.

    Args:
        output_path (Path): the general output path to the storage
        analysis_script (Path): the template script
        image_ids (List[int]): list of (OMERO) image sources
        additional_parameters (dict): Parameters to be inserted into the jupyter script
        exist_ok (Bool): True when it is okay that the directory exists, False will throw an error when the directory exists.
        exist_skip (Bool): If true existing executions are skipped.
    """

    if isinstance(analysis_script, str):
        # if this is just a single string, then we make it a list of a single path
        analysis_script = [Path(analysis_script)]
    elif isinstance(analysis_script, Path):
        analysis_script = [analysis_script]
    elif isinstance(analysis_script, Iterable):
        analysis_script = list(map(Path, analysis_script))

    for script in analysis_script:
        if not script.exists():
            raise ValueError(f"Analysis script {script} does not exist!")

    if additional_parameters is None:
        additional_parameters = {}

    experiment_executions = []

    failed_ids = []

    for image_id in tqdm(image_ids):

        try:

<<<<<<< HEAD
            # create the main output folder
            output_parent = output_path / execution_naming(image_id)
            os.makedirs(output_parent, exist_ok=exist_ok)

            for script in analysis_script:
                # path to the new notebook file
                # every execution should have its own folder to store local files
                output_file = output_parent / script.name

                if output_file.exists() and exist_skip:
                    # the notebook exists and we should skip it
                    continue

                shutil.copy(script, output_file)

                # parameters to integrate into notebook
                parameters = dict(
                    storage_folder=str(output_file.parent.absolute()),
                    image_id=image_id,
                    **additional_parameters,
                )

                # execute the notebook
                pm.execute_notebook(
                    output_file,
                    output_file,
                    parameters=parameters,
                    cwd=output_file.parent,
                )

                # save experiment in list
                experiment_executions.append(
                    dict(parameters=parameters, storage_folder=output_file.parent)
                )
=======
            # path to the new notebook file
            # every execution should have its own folder to store local files
            output_file = (
                output_path / execution_naming(image_id) / analysis_script.name
            )

            if output_file.exists() and exist_skip:
                # the notebook exists and we should skip it
                continue

            # create the directory (should not exist) and copy file to that
            os.makedirs(Path(output_file).parent, exist_ok=exist_ok)
            shutil.copy(analysis_script, output_file)

            # parameters to integrate into notebook
            parameters = dict(
                storage_folder=str(output_file.parent.absolute()),
                image_id=image_id,
                **additional_parameters,
            )

            # execute the notebook
            pm.execute_notebook(
                output_file, output_file, parameters=parameters, cwd=output_file.parent
            )

            # save experiment in list
            experiment_executions.append(
                dict(parameters=parameters, storage_folder=output_file.parent)
            )
>>>>>>> b1819103
        except pm.PapermillExecutionError:
            failed_ids.append(image_id)

    if len(failed_ids) > 0:
        error_ratio = len(failed_ids) / len(image_ids) * 100

        logging.warning(
            "The scaling failed in %d/%d (%.3f%%) executions. Please report failes with the link to the script and the image id to your administrator in order to further improve the software.",
            len(failed_ids),
            len(image_ids),
            error_ratio,
        )
        if error_ratio > 10:
            # error rates of more than 10% are definitively acceptable
            logging.error("Such a high error rate is not acceptable!")

    return experiment_executions<|MERGE_RESOLUTION|>--- conflicted
+++ resolved
@@ -467,11 +467,12 @@
 
     failed_ids = []
 
+    failed_ids = []
+
     for image_id in tqdm(image_ids):
 
         try:
 
-<<<<<<< HEAD
             # create the main output folder
             output_parent = output_path / execution_naming(image_id)
             os.makedirs(output_parent, exist_ok=exist_ok)
@@ -506,38 +507,6 @@
                 experiment_executions.append(
                     dict(parameters=parameters, storage_folder=output_file.parent)
                 )
-=======
-            # path to the new notebook file
-            # every execution should have its own folder to store local files
-            output_file = (
-                output_path / execution_naming(image_id) / analysis_script.name
-            )
-
-            if output_file.exists() and exist_skip:
-                # the notebook exists and we should skip it
-                continue
-
-            # create the directory (should not exist) and copy file to that
-            os.makedirs(Path(output_file).parent, exist_ok=exist_ok)
-            shutil.copy(analysis_script, output_file)
-
-            # parameters to integrate into notebook
-            parameters = dict(
-                storage_folder=str(output_file.parent.absolute()),
-                image_id=image_id,
-                **additional_parameters,
-            )
-
-            # execute the notebook
-            pm.execute_notebook(
-                output_file, output_file, parameters=parameters, cwd=output_file.parent
-            )
-
-            # save experiment in list
-            experiment_executions.append(
-                dict(parameters=parameters, storage_folder=output_file.parent)
-            )
->>>>>>> b1819103
         except pm.PapermillExecutionError:
             failed_ids.append(image_id)
 
