--- conflicted
+++ resolved
@@ -58,17 +58,6 @@
         path: coverage.xml
       junit: report.xml
 
-<<<<<<< HEAD
-#installation:
-#  image: continuumio/miniconda3
-#  tags:
-#    - big-ram
-#  stage: build
-#  script:
-#    - conda env create -f conda.yaml
-#    - conda run -n acia pip install -e .
-#    - conda run -n acia python -c "import acia"
-=======
 installation:
   image: mambaorg/micromamba:2.0.5-debian12-slim
   tags:
@@ -78,7 +67,6 @@
     - micromamba env create -f conda.yaml
     - micromamba run -n acia pip install -e .
     - micromamba run -n acia python -c "import acia"
->>>>>>> c81be126
 
 run:
   stage: build
